--- conflicted
+++ resolved
@@ -8,10 +8,6 @@
     )
   install(FILES
     ${CMAKE_CURRENT_BINARY_DIR}${CMAKE_FILES_DIRECTORY}/${PACKAGE_NAME}-config-version.cmake
-<<<<<<< HEAD
-    DESTINATION share/${PACKAGE_NAME_UPPER}/cmake
-=======
     DESTINATION share/${PACKAGE_NAME}/cmake
->>>>>>> c1393fe9
     )
 endfunction()