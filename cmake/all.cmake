--- conflicted
+++ resolved
@@ -7,20 +7,14 @@
 endif()
 set(CATKIN_ALL_INCLUDED)
 
-set(CATKIN_ENV ${CMAKE_BINARY_DIR}/env.sh CACHE INTERNAL "catkin env")
+if(WIN32 AND NOT CYGWIN)
+  set(CATKIN_ENV ${CMAKE_BINARY_DIR}/env.bat CACHE INTERNAL "catkin env")
+else()
+  set(CATKIN_ENV ${CMAKE_BINARY_DIR}/env.sh CACHE INTERNAL "catkin env")
+endif()
 if(catkin_BINARY_DIR)
   set(CATKIN_CONTEXT_FILE ${catkin_BINARY_DIR}/catkin-context.py
     CACHE INTERNAL "catkin context file")
-<<<<<<< HEAD
-=======
-  if(WIN32 AND NOT CYGWIN)
-    set(CATKIN_ENV ${CMAKE_BINARY_DIR}/env.bat CACHE INTERNAL "catkin env")
-    message(STATUS "Shell environment is defined in build directory ${CMAKE_BINARY_DIR}/env.bat")
-  else()
-    set(CATKIN_ENV ${CMAKE_BINARY_DIR}/env.sh CACHE INTERNAL "catkin env")
-    message(STATUS "Shell environment is defined in build directory ${CMAKE_BINARY_DIR}/env.sh")
-  endif()
->>>>>>> abe4652c
 else()
   set(CATKIN_CONTEXT_FILE ${CMAKE_BINARY_DIR}${CMAKE_FILES_DIRECTORY}/catkin-context.py
     CACHE INTERNAL "catkin context file")
