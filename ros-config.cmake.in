--- conflicted
+++ resolved
@@ -10,13 +10,8 @@
 foreach(component ${ROS_FIND_COMPONENTS})
 
   find_package(${component} REQUIRED NO_MODULE
-<<<<<<< HEAD
     PATHS
-    @CMAKE_INSTALL_PREFIX@/share/cmake
     @CMAKE_INSTALL_PREFIX@/share/${component}/cmake
-=======
-    PATHS @CMAKE_INSTALL_PREFIX@/share/${component}/cmake
->>>>>>> c1393fe9
     )
 
   if(${component}_INCLUDE_DIRS)
