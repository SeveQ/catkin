# set(ROS_ROOT @CMAKE_INSTALL_PREFIX@)

set(CMAKE_PREFIX_PATH @CMAKE_BINARY_DIR@:${CMAKE_PREFIX_PATH})

set(ROS_FOUND TRUE)

macro(list_push listname)
  foreach(item ${ARGN})
    list(FIND "${${listname}}" ${item} _index)
    if(_index EQUAL -1)
      list(APPEND ${listname} ${item})
    endif()
  endforeach()
endmacro()

list_push(ROS_INCLUDE_DIRS "@CMAKE_INSTALL_PREFIX@/include")

foreach(component ${ROS_FIND_COMPONENTS})

  #EAR: not sure if it is necessary to pass paths here, as the prefix path should help with this?
  find_package(${component} REQUIRED NO_MODULE
<<<<<<< HEAD
    PATHS
    @CMAKE_INSTALL_PREFIX@/share/cmake
    @CMAKE_INSTALL_PREFIX@/share/${component}/cmake
=======
    PATHS @CMAKE_INSTALL_PREFIX@/share/${component}/cmake
>>>>>>> c1393fe9
    )

  if(NOT ${component}_FOUND)
    message(FATAL_ERROR "Unable to find ROS component \"${component}\"")
  endif()

  list_push(ROS_INCLUDE_DIRS ${${component}_INCLUDE_DIRS})
  list_push(ROS_LIBRARIES ${${component}_LIBRARIES})

  # message("In ROS: ${${component}_LIBRARIES}")
  # list(APPEND ROS_LIBRARIES ${${component}_LIBRARIES})
endforeach()

# message("${PROJECT_NAME} ROS_LIBRARIES: ${ROS_LIBRARIES}")
# message("${PROJECT_NAME} ROS_INCLUDE_DIRS: ${ROS_INCLUDE_DIRS}")<|MERGE_RESOLUTION|>--- conflicted
+++ resolved
@@ -19,13 +19,8 @@
 
   #EAR: not sure if it is necessary to pass paths here, as the prefix path should help with this?
   find_package(${component} REQUIRED NO_MODULE
-<<<<<<< HEAD
     PATHS
-    @CMAKE_INSTALL_PREFIX@/share/cmake
     @CMAKE_INSTALL_PREFIX@/share/${component}/cmake
-=======
-    PATHS @CMAKE_INSTALL_PREFIX@/share/${component}/cmake
->>>>>>> c1393fe9
     )
 
   if(NOT ${component}_FOUND)
