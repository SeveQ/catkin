Package: catkin-test-nolangs
Version: 3.4.5
Section: misc
Priority: extra
Architecture: any
<<<<<<< HEAD
Depends: ${misc:Depends} python-empy, cmake, make, 
         genmsg, genpy, gencpp,
         libboost-thread-dev, libboost-date-time-dev
Build-Depends: debhelper (>= 7), cmake, gcc, make, python, python-empy, python-setuptools, 
               catkin, genmsg, 
               genpy, gencpp,
               libboost-thread-dev, libboost-date-time-dev
=======
Depends: python-empy, cmake, make, 
         genmsg, genpy, gencpp,
         libboost-thread-dev, libboost-date-time-dev
>>>>>>> 48266cfd
Description: Willow Garage low level build system macros and infrastructure
Author: Troy Straszheim <straszheim@willowgarage.com>, Morten Kjaergaard, Ken Conley
Maintainer: Troy Straszheim <straszheim@willowgarage.com>
Homepage: http://www.ros.org

Catkin-ProjectName: nolangs
Catkin-CopyrightType:  willowgarage
Catkin-Depends: catkin
Catkin-DebRulesType: cmake<|MERGE_RESOLUTION|>--- conflicted
+++ resolved
@@ -3,19 +3,9 @@
 Section: misc
 Priority: extra
 Architecture: any
-<<<<<<< HEAD
-Depends: ${misc:Depends} python-empy, cmake, make, 
-         genmsg, genpy, gencpp,
-         libboost-thread-dev, libboost-date-time-dev
-Build-Depends: debhelper (>= 7), cmake, gcc, make, python, python-empy, python-setuptools, 
-               catkin, genmsg, 
-               genpy, gencpp,
-               libboost-thread-dev, libboost-date-time-dev
-=======
 Depends: python-empy, cmake, make, 
          genmsg, genpy, gencpp,
          libboost-thread-dev, libboost-date-time-dev
->>>>>>> 48266cfd
 Description: Willow Garage low level build system macros and infrastructure
 Author: Troy Straszheim <straszheim@willowgarage.com>, Morten Kjaergaard, Ken Conley
 Maintainer: Troy Straszheim <straszheim@willowgarage.com>
