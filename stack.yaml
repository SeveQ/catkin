Package: catkin
<<<<<<< HEAD
Version: 0.1.12
=======
Version: 0.1.15
>>>>>>> a6dc6ac0
Section: misc
Priority: extra
Author: Troy Straszheim <straszheim@willowgarage.com>, Morten Kjaergaard
Maintainer: Troy Straszheim <straszheim@willowgarage.com>
Homepage: http://www.ros.org
Vcs-Git: git://github.com/willowgarage/catkin.git

Architecture: all
Depends: cmake, lsb-release, python-yaml, python-empy
Build-Depends: cmake, lsb-release, python-yaml, python-empy
Description: Willow Garage low level build system macros and infrastructure.

Catkin-ProjectName: catkin
Catkin-CopyrightType:  willowgarage
Catkin-DebRulesType: python_distutils

Release-Pull: git://github.com/wg-debs/catkin.git
Release-Push: git@github.com:wg-debs/catkin.git<|MERGE_RESOLUTION|>--- conflicted
+++ resolved
@@ -1,9 +1,5 @@
 Package: catkin
-<<<<<<< HEAD
-Version: 0.1.12
-=======
 Version: 0.1.15
->>>>>>> a6dc6ac0
 Section: misc
 Priority: extra
 Author: Troy Straszheim <straszheim@willowgarage.com>, Morten Kjaergaard
